//! main module of ydcv-rs
#[macro_use] extern crate serde_derive;
extern crate serde;
extern crate serde_json;

#[macro_use] extern crate structopt_derive;
extern crate structopt;

#[macro_use] extern crate log;
#[macro_use] extern crate lazy_static;
extern crate env_logger;
extern crate rustyline;
extern crate isatty;
extern crate reqwest;
extern crate x11_clipboard;
#[cfg(feature="notify-rust")] extern crate notify_rust;

use std::time::Duration;
use structopt::StructOpt;
use x11_clipboard::Clipboard;
use rustyline::Editor;
use isatty::stdout_isatty;
use reqwest::Client;

mod ydresponse;
mod ydclient;
mod formatters;

use ydclient::YdClient;
use formatters::{Formatter, PlainFormatter, AnsiFormatter, HtmlFormatter};


fn lookup_explain(client: &mut Client, word: &str, fmt: &mut Formatter, raw: bool) {
    if raw {
        println!("{}", client.lookup_word(word, true).unwrap().raw_result());
    } else {
        match client.lookup_word(word, false){
            Ok(ref result) => {
                let exp = result.explain(fmt);
                fmt.print(word, &exp);
            },
            Err(err) => fmt.print(word,
                &format!("Error looking-up word {}: {:?}", word, err))
        }
    }
}

fn get_clipboard(clipboard: &mut Clipboard) -> String {
    clipboard.load(
        clipboard.getter.atoms.primary,
        clipboard.getter.atoms.utf8_string,
        clipboard.getter.atoms.property,
        Duration::from_secs(3)
    )
        .map(|val| String::from_utf8_lossy(&val).trim_matches('\u{0}').trim().into())
        .unwrap_or_default()
}


#[derive(StructOpt)]
#[structopt(name = "ydcv", about = "A Rust version of ydcv")]
struct YdcvOptions {
    #[structopt(short = "x", long = "selection", help = "show explaination of current selection")]
    selection: bool,
    #[structopt(short = "H", long = "html", help = "HTML-style output")]
    html: bool,
<<<<<<< HEAD
=======
    #[cfg(feature="notify-rust")]
>>>>>>> 5cc2baee
    #[structopt(short = "n", long = "notify", help = "send desktop notifications (implies -H)")]
    notify: bool,
    #[structopt(short = "r", long = "raw", help = "dump raw json reply from server", conflicts_with = "html")]
    raw: bool,
    #[structopt(short = "c", long = "color", help = "[auto, always, never] use color", default_value = "auto")]
    color: String,
    #[cfg(feature="notify-rust")]
    #[structopt(short = "t", long = "timeout", help = "timeout of notification (second)", default_value = "30")]
    timeout: i32,
    #[structopt(value_name = "WORDS")]
    free: Vec<String>
}


fn main() {
    env_logger::init().unwrap();

    let ydcv_options = YdcvOptions::from_args();

    #[cfg(feature="notify-rust")]
    let notify_enabled = ydcv_options.notify;
    #[cfg(not(feature="notify-rust"))]
    let notify_enabled = false;

    let mut client = Client::new().unwrap();

<<<<<<< HEAD
    let mut html = HtmlFormatter::new(ydcv_options.html ||ydcv_options.notify );
=======
    let mut html = HtmlFormatter::new(notify_enabled);
>>>>>>> 5cc2baee
    let mut ansi = AnsiFormatter;
    let mut plain = PlainFormatter;

    #[cfg(feature="notify-rust")]
    html.set_timeout(ydcv_options.timeout * 1000);

    let fmt: &mut Formatter = if ydcv_options.html || notify_enabled {
        &mut html
    } else if ydcv_options.color == "always" || stdout_isatty() && ydcv_options.color != "never" {
        &mut ansi
    } else {
        &mut plain
    };

    if ydcv_options.free.is_empty() {
        if ydcv_options.selection {
            let mut clipboard = Clipboard::new().unwrap();
            let mut last = get_clipboard(&mut clipboard);
            println!("Waiting for selection> ");
            loop {
                std::thread::sleep(Duration::from_secs(1));
                let curr = get_clipboard(&mut clipboard);
                if curr != last {
                    last = curr.clone();
                    if !last.is_empty() {
                        lookup_explain(&mut client, &curr, fmt, ydcv_options.raw);
                        println!("Waiting for selection> ");
                    }
                }
            }
        } else {
            let mut reader = Editor::<()>::new();
            while let Ok(word) = reader.readline("> ") {
                reader.add_history_entry(&word);
                lookup_explain(&mut client, &word, fmt, ydcv_options.raw);
            }
        }
    } else {
        for word in ydcv_options.free {
            lookup_explain(&mut client, &word, fmt, ydcv_options.raw);
        }
    }
}<|MERGE_RESOLUTION|>--- conflicted
+++ resolved
@@ -64,10 +64,7 @@
     selection: bool,
     #[structopt(short = "H", long = "html", help = "HTML-style output")]
     html: bool,
-<<<<<<< HEAD
-=======
     #[cfg(feature="notify-rust")]
->>>>>>> 5cc2baee
     #[structopt(short = "n", long = "notify", help = "send desktop notifications (implies -H)")]
     notify: bool,
     #[structopt(short = "r", long = "raw", help = "dump raw json reply from server", conflicts_with = "html")]
@@ -94,11 +91,7 @@
 
     let mut client = Client::new().unwrap();
 
-<<<<<<< HEAD
-    let mut html = HtmlFormatter::new(ydcv_options.html ||ydcv_options.notify );
-=======
     let mut html = HtmlFormatter::new(notify_enabled);
->>>>>>> 5cc2baee
     let mut ansi = AnsiFormatter;
     let mut plain = PlainFormatter;
 
